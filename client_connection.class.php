--- conflicted
+++ resolved
@@ -45,16 +45,8 @@
 		$t = parse_url($target);
 		if($t['scheme'] !== 'http')
 			throw new Tivoka_InvalidTargetException('Unknown or unsupported scheme given.', 2);
-<<<<<<< HEAD
-	}
-	
-	public function __destruct()
-	{
-		fclose($this->connection);
-=======
-		
+
 		$this->target = $target;
->>>>>>> 9fb062d5
 	}
 	
 	/**
@@ -79,11 +71,6 @@
 			)
 		));
 		
-		//connecting...
-		$this->connection = fsockopen($this->target['host'], 80, $errno, $errstr);
-		if(!$this->connection)
-			throw new Tivoka_ConnectionFailedException($errstr, 3);
-		
 		//sending...
 		$response = @file_get_contents($this->target,false,$context);
 		if($response === FALSE)
@@ -91,28 +78,6 @@
 			return $request->processError(Tivoka_ClientResponse::ERROR_CONNECTION_FAILED);
 		}
 		
-<<<<<<< HEAD
-		//receiving response...
-		stream_set_timeout($this->connection, 10);
-		$httpresp = stream_get_contents($this->connection);
-		if($httpresp === FALSE)
-		{
-			return $request->processError(Tivoka_ClientResponse::ERROR_CONNECTION_FAILED);
-		}
-		
-		if(strpos(substr($httpresp,0,50),'404 Not Found') !== FALSE)
-		{
-			return $request->processError(Tivoka_ClientResponse::ERROR_HTTP_NOT_FOUND);
-		}
-		
-		$response = '';
-		if(strpos($httpresp,"\r\n\r\n") !== FALSE)
-		{
-			list(,$response) = explode("\r\n\r\n",$httpresp,2);
-		}
-		
-=======
->>>>>>> 9fb062d5
 		return $request->processResponse($response);
 	}
 }
