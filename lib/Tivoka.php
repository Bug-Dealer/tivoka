--- conflicted
+++ resolved
@@ -1,124 +1,111 @@
-<?php
-/**
- * @package Tivoka
- * @author Marcel Klehr <mklehr@gmx.net>
- * @copyright (c) 2011, Marcel Klehr
- */
-/**
- * The public interface to all tivoka functions
- * @package Tivoka
- */
-abstract class Tivoka
-{
-	const ERR_NO_RESPONSE = 1;      // 000 000 001
-	const ERR_INVALID_JSON = 2;     // 000 000 010
-	const ERR_INVALID_RESPONSE = 3; // 000 000 011
-	const ERR_CONNECTION_FAILED = 4;// 000 000 100
-	const ERR_SPEC_INCOMPATIBLE = 5;// 000 000 101
-	
-	const ERR_INVALID_TARGET = 6;   // 000 000 110
-	const HIDE_ERRORS = 7;          // 000 000 111
-	
-	const SPEC_1_0 = 8;             // 000 001 000
-	const SPEC_2_0 = 16;            // 000 010 000
-	
-	
-	/**
-	 * Initializes a Connection to a remote server
-	 * @param string $target the URL of the target server (MUST include http scheme)
-	 * @throws Tivoka_Exception
-	 * @return Tivoka_Connection
-	 */
-	public static function connect($target) {
-		//validate url...
-		if(!filter_var($target, FILTER_VALIDATE_URL, FILTER_FLAG_SCHEME_REQUIRED))
-		throw new Tivoka_Exception('Valid URL (scheme://domain[/path][/file]) required.', Tivoka::ERR_INVALID_TARGET);
-		
-		//validate scheme...
-		$t = parse_url($target);
-		if($t['scheme'] !== 'http')
-		throw new Tivoka_Exception('Unknown or unsupported scheme given.', Tivoka::ERR_INVALID_TARGET);
-		
-		return new Tivoka_Connection($target);
+<?php
+/**
+ * @package Tivoka
+ * @author Marcel Klehr <mklehr@gmx.net>
+ * @copyright (c) 2011, Marcel Klehr
+ */
+/**
+ * The public interface to all tivoka functions
+ * @package Tivoka
+ */
+abstract class Tivoka
+{
+	const ERR_NO_RESPONSE = 1;      // 000 000 001
+	const ERR_INVALID_JSON = 2;     // 000 000 010
+	const ERR_INVALID_RESPONSE = 3; // 000 000 011
+	const ERR_CONNECTION_FAILED = 4;// 000 000 100
+	const ERR_SPEC_INCOMPATIBLE = 5;// 000 000 101
+	
+	const ERR_INVALID_TARGET = 6;   // 000 000 110
+	const HIDE_ERRORS = 7;          // 000 000 111
+	
+	const SPEC_1_0 = 8;             // 000 001 000
+	const SPEC_2_0 = 16;            // 000 010 000
+	
+	
+	/**
+	 * Initializes a Connection to a remote server
+	 * @param string $target the URL of the target server (MUST include http scheme)
+	 * @throws Tivoka_Exception
+	 * @return Tivoka_Connection
+	 */
+	public static function connect($target) {
+		//validate url...
+		if(!filter_var($target, FILTER_VALIDATE_URL, FILTER_FLAG_SCHEME_REQUIRED))
+		throw new Tivoka_Exception('Valid URL (scheme://domain[/path][/file]) required.', Tivoka::ERR_INVALID_TARGET);
+		
+		//validate scheme...
+		$t = parse_url($target);
+		if($t['scheme'] !== 'http')
+		throw new Tivoka_Exception('Unknown or unsupported scheme given.', Tivoka::ERR_INVALID_TARGET);
+		
+		return new Tivoka_Connection($target);
+	}
+	
+	/**
+	 * Creates a request
+	 * @throws Tivoka_Exception
+	 * @param mixed $id The id of the request
+	 * @param string $method The method to invoke
+	 * @param array $params The parameters
+	 * @return Tivoka_Request
+	 */
+	public static function createRequest($id, $method, $params=null) {
+		return new Tivoka_Request($id, $method, $params);
+	}
+	
+	/**
+	 * Creates a notification
+	 * @throws Tivoka_Exception
+	 * @param string $method The method to invoke
+	 * @param array $params The parameters
+	 */
+	public static function createNotification($method, $params=null) {
+		return new Tivoka_Notification($method, $params);
+	}
+	
+	/**
+	 * Creates a batch request
+	 * @param mixed $request either an array of requests or a comma-seperated list of requests
+	 * @throws Tivoka_Exception
+	 * @return Tivoka_BatchRequest
+	 */
+	public static function createBatch($request) {
+		if(func_num_args() > 1 ) $request = func_get_args();
+		if(is_array($request)) {
+			return new Tivoka_BatchRequest($request);
+		}
+		throw new Tivoka_Exception('Object of invalid data type passed to Tivoka::createBatch.');
+	}
+	
+	/**
+	 * Starts processing the HTTP input
+	 * Notice: Calling this method will stop further execution of the script!
+	 * @param object $host An object whose methods will be provided for invokation
+	 * @param integer $hide_errors Optionally pass `Tivoka::HIDE_ERRORS` to hide all errors from the output
+	 * @return Tivoka_Server
+	 */
+	static function createServer($host, $hide_errors=0)
+	{
+		return new Tivoka_Server($host);
+	}
+	
+	/**
+	 * Evaluates and returns the passed JSON-RPC spec version
+	 * @private
+	 * @param string $version spec version as a string (using semver notation)
+	 */
+	static function useSpec($version)
+	{
+		switch($version) {
+			case '1.0':
+				return Tivoka::SPEC_1_0;
+				break;
+			case '2.0':
+				return Tivoka::SPEC_2_0;
+			default:
+				throw new Tivoka_Exception('Unsupported spec version: '+version);
+		}
 	}
-	
-	/**
-	 * Creates a request
-	 * @throws Tivoka_Exception
-	 * @param mixed $id The id of the request
-	 * @param string $method The method to invoke
-	 * @param array $params The parameters
-	 * @return Tivoka_Request
-	 */
-	public static function createRequest($id, $method, $params=null) {
-		return new Tivoka_Request($id, $method, $params);
-	}
-	
-	/**
-	 * Creates a notification
-	 * @throws Tivoka_Exception
-	 * @param string $method The method to invoke
-	 * @param array $params The parameters
-	 */
-	public static function createNotification($method, $params=null) {
-		return new Tivoka_Notification($method, $params);
-	}
-	
-	/**
-	 * Creates a batch request
-	 * @param mixed $request either an array of requests or a comma-seperated list of requests
-	 * @throws Tivoka_Exception
-	 * @return Tivoka_BatchRequest
-	 */
-	public static function createBatch($request) {
-		if(func_num_args() > 1 ) $request = func_get_args();
-		if(is_array($request)) {
-			return new Tivoka_BatchRequest($request);
-		}
-		throw new Tivoka_Exception('Object of invalid data type passed to Tivoka::createBatch.');
-	}
-	
-	/**
-	 * Starts processing the HTTP input
-	 * Notice: Calling this method will stop further execution of the script!
-	 * @param object $host An object whose methods will be provided for invokation
-	 * @param integer $hide_errors Optionally pass `Tivoka::HIDE_ERRORS` to hide all errors from the output
-	 * @return Tivoka_Server
-	 */
-	static function createServer($host, $hide_errors=0)
-	{
-		return new Tivoka_Server($host);
-	}
-<<<<<<< HEAD
-	
-	/**
-	 * Creates a native remote interface to the methods provided by the target server
-	 * @param string $target the URL of the target server (MUST include http scheme)
-	 * @return Tivoka_Client
-	 */
-	static function createClient($target)
-	{
-		return new Tivoka_Client($target);
-	}
-	
-	/**
-	 * Evaluates and returns the passed JSON-RPC spec version
-	 * @private
-	 * @param string $version spec version as a string (using semver notation)
-	 */
-	static function useSpec($version)
-	{
-		switch($version) {
-			case '1.0':
-				return Tivoka::SPEC_1_0;
-				break;
-			case '2.0':
-				return Tivoka::SPEC_2_0;
-			default:
-				throw new Tivoka_Exception('Unsupported spec version: '+version);
-		}
-	}
-=======
->>>>>>> 5771979f
-}
+}
 ?>