<?php
/**
 * @package Tivoka
 * @author Marcel Klehr <mklehr@gmx.net>
 * @copyright (c) 2011, Marcel Klehr
 */
/**
 * A JSON-RPC request
 * @package Tivoka
 */
class Tivoka_Request
{
	public $id;
	public $method;
	public $params;
	public $request;
	public $response;
	
	public $result;
	public $error;
	public $errorMessage;
	public $errorData;
	
	/**
	 * Constructs a new JSON-RPC request object
	 * @param string $method The remote procedure to invoke
	 * @param mixed $params Additional params for the remote procedure (optional)
	 * @see Tivoka_Connection::send()
	 */
<<<<<<< HEAD
	public function __construct($id,$method,$params=null) {
		$this->id = $id;
		$this->method = $method;
		$this->params = $params;
	}
	
	/**
	 * Get the raw, JSON-encoded request 
	 * @param int $spec
	 */
	public function getRequest($spec) {
		$this->spec = $spec;
		return $this->request = json_encode(self::prepareRequest($spec, $this->id, $this->method, $this->params));
=======
	public function __construct($method,$params=null) {
		$this->id = Tivoka::uuid();
	
		//prepare...
		$this->request = self::prepareRequest($this->id, $method, $params);
>>>>>>> 85af33ae
	}
	
	/**
	 * Send this request to a remote server directly
	 * @param string $target The URL of the remote server
	 */
	public function send($target) {
		Tivoka::connect($target)->send($this);
	}
	
	/**
	* Interprets the response
	* @param string $response json data
	* @return void
	*/
	public function setResponse($response) {
		//process error?
		if($response === FALSE)
		{
			return;
		}
	
		$this->response = $response;
	
		//no response?
		if(trim($response) == '') {
			throw new Tivoka_Exception('No response received', Tivoka::ERR_NO_RESPONSE);
		}
	
		//decode
		$resparr = json_decode($response,true);
		if($resparr == NULL) {
			throw new Tivoka_Exception('Invalid response encoding', Tivoka::ERR_INVALID_JSON);
		}
		
		$this->interpretResponse($resparr);
	}
	
	/**
	* Interprets the parsed response
	* @param array $resparr
	*/
	public function interpretResponse($resparr) {
		//server error?
		if(($error = self::interpretError($this->spec, $resparr, $this->id)) !== FALSE) {
			$this->error        = $error['error']['code'];
			$this->errorMessage = $error['error']['message'];
			$this->errorData    = (isset($error['error']['data'])) ? $error['error']['data'] : null;
			return;
		}
	
		//valid result?
		if(($result = self::interpretResult($this->spec, $resparr, $this->id)) !== FALSE)
		{
			$this->result = $result['result'];
			return;
		}
	
		throw new Tivoka_Exception('Invalid response structure', Tivoka::ERR_INVALID_RESPONSE);
	}
	
	/**
	 * Determines whether an error occured
	 * @return bool
	 */
	public function isError()
	{
		return ($this->error != NULL);
	}
	
	/**
	 * Checks whether the given response is a valid result
	 * @param array $assoc The parsed JSON-RPC response as an associative array
	 * @param mixed $id The id of the original request
	 * @return array the parsed JSON object
	 */
	protected static function interpretResult($spec, array $assoc, $id)
	{
		switch($spec) {
			case Tivoka::SPEC_2_0:
				if(isset($assoc['jsonrpc'], $assoc['result'], $assoc['id']) === FALSE) return FALSE;
				if($assoc['id'] !== $id || $assoc['jsonrpc'] != '2.0') return FALSE;
				return array(
						'id' => $assoc['id'],
						'result' => $assoc['result']
				);
			case Tivoka::SPEC_1_0:
				if(isset($assoc['result'], $assoc['id']) === FALSE) return FALSE;
				if($assoc['id'] !== $id && $assoc['result'] === null) return FALSE;
				return array(
					'id' => $assoc['id'],
					'result' => $assoc['result']
				);
		}
	}
	
	/**
	 * Checks whether the given response is valid and an error
	 * @param array $assoc The parsed JSON-RPC response as an associative array
	 * @param mixed $id The id of the original request
	 * @return array parsed JSON object
	 */
	protected static function interpretError($spec, array $assoc, $id)
	{
		switch($spec) {
			case Tivoka::SPEC_2_0:
				if(isset($assoc['jsonrpc'], $assoc['error']) == FALSE) return FALSE;
				if($assoc['id'] != $id && $assoc['id'] != null && isset($assoc['id']) OR $assoc['jsonrpc'] != '2.0') return FALSE;
				if(isset($assoc['error']['message'], $assoc['error']['code']) === FALSE) return FALSE;
				return array(
						'id' => $assoc['id'],
						'error' => $assoc['error']
				);
			case Tivoka::SPEC_1_0:
				if(isset($assoc['error'], $assoc['id']) === FALSE) return FALSE;
				if($assoc['id'] != $id && $assoc['id'] !== null) return FALSE;
				if(isset($assoc['error']) === FALSE) return FALSE;
				return array(
					'id' => $assoc['id'],
					'error' => array('data' => $assoc['error'])
				);
		}
	}
	
	/**
	 * Encodes the request properties
	 * @param mixed $id The id of the request
	 * @param string $method The method to be called
	 * @param array $params Additional parameters
	 * @return mixed the prepared assotiative array to encode
	 */
	protected static function prepareRequest($spec, $id, $method, $params=null) {
		switch($spec) {
		case Tivoka::SPEC_2_0:
			$request = array(
					'jsonrpc' => '2.0',
					'method' => $method,
			);
			if($id !== null) $request['id'] = $id;
			if($params !== null) $request['params'] = $params;
			return $request;
		case Tivoka::SPEC_1_0:
			$request = array(
				'method' => $method,
				'id' => $id
			);
			if($params !== null) {
				if((bool)count(array_filter(array_keys($params), 'is_string'))) throw new Tivoka_Exception('JSON-RPC 1.0 doesn\'t allow for named parameters');
				$request['params'] = $params;
			}
			return $request;
		}
	}
}
?><|MERGE_RESOLUTION|>--- conflicted
+++ resolved
@@ -1,205 +1,197 @@
-<?php
-/**
- * @package Tivoka
- * @author Marcel Klehr <mklehr@gmx.net>
- * @copyright (c) 2011, Marcel Klehr
- */
-/**
- * A JSON-RPC request
- * @package Tivoka
- */
-class Tivoka_Request
-{
-	public $id;
-	public $method;
-	public $params;
-	public $request;
-	public $response;
-	
-	public $result;
-	public $error;
-	public $errorMessage;
-	public $errorData;
-	
-	/**
-	 * Constructs a new JSON-RPC request object
-	 * @param string $method The remote procedure to invoke
-	 * @param mixed $params Additional params for the remote procedure (optional)
-	 * @see Tivoka_Connection::send()
+<?php
+/**
+ * @package Tivoka
+ * @author Marcel Klehr <mklehr@gmx.net>
+ * @copyright (c) 2011, Marcel Klehr
+ */
+/**
+ * A JSON-RPC request
+ * @package Tivoka
+ */
+class Tivoka_Request
+{
+	public $id;
+	public $method;
+	public $params;
+	public $request;
+	public $response;
+	
+	public $result;
+	public $error;
+	public $errorMessage;
+	public $errorData;
+	
+	/**
+	 * Constructs a new JSON-RPC request object
+	 * @param string $method The remote procedure to invoke
+	 * @param mixed $params Additional params for the remote procedure (optional)
+	 * @see Tivoka_Connection::send()
 	 */
-<<<<<<< HEAD
-	public function __construct($id,$method,$params=null) {
-		$this->id = $id;
-		$this->method = $method;
-		$this->params = $params;
-	}
-	
-	/**
-	 * Get the raw, JSON-encoded request 
-	 * @param int $spec
-	 */
-	public function getRequest($spec) {
-		$this->spec = $spec;
+	public function __construct($method,$params=null) {
+		$this->id = Tivoka::uuid();
+		$this->method = $method;
+		$this->params = $params;
+	}
+	
+	/**
+	 * Get the raw, JSON-encoded request 
+	 * @param int $spec
+	 */
+	public function getRequest($spec) {
+		$this->spec = $spec;
 		return $this->request = json_encode(self::prepareRequest($spec, $this->id, $this->method, $this->params));
-=======
-	public function __construct($method,$params=null) {
-		$this->id = Tivoka::uuid();
-	
-		//prepare...
-		$this->request = self::prepareRequest($this->id, $method, $params);
->>>>>>> 85af33ae
-	}
-	
-	/**
-	 * Send this request to a remote server directly
-	 * @param string $target The URL of the remote server
-	 */
-	public function send($target) {
-		Tivoka::connect($target)->send($this);
-	}
-	
-	/**
-	* Interprets the response
-	* @param string $response json data
-	* @return void
-	*/
-	public function setResponse($response) {
-		//process error?
-		if($response === FALSE)
-		{
-			return;
-		}
-	
-		$this->response = $response;
-	
-		//no response?
-		if(trim($response) == '') {
-			throw new Tivoka_Exception('No response received', Tivoka::ERR_NO_RESPONSE);
-		}
-	
-		//decode
-		$resparr = json_decode($response,true);
-		if($resparr == NULL) {
-			throw new Tivoka_Exception('Invalid response encoding', Tivoka::ERR_INVALID_JSON);
-		}
-		
-		$this->interpretResponse($resparr);
-	}
-	
-	/**
-	* Interprets the parsed response
-	* @param array $resparr
-	*/
-	public function interpretResponse($resparr) {
-		//server error?
-		if(($error = self::interpretError($this->spec, $resparr, $this->id)) !== FALSE) {
-			$this->error        = $error['error']['code'];
-			$this->errorMessage = $error['error']['message'];
-			$this->errorData    = (isset($error['error']['data'])) ? $error['error']['data'] : null;
-			return;
-		}
-	
-		//valid result?
-		if(($result = self::interpretResult($this->spec, $resparr, $this->id)) !== FALSE)
-		{
-			$this->result = $result['result'];
-			return;
-		}
-	
-		throw new Tivoka_Exception('Invalid response structure', Tivoka::ERR_INVALID_RESPONSE);
-	}
-	
-	/**
-	 * Determines whether an error occured
-	 * @return bool
-	 */
-	public function isError()
-	{
-		return ($this->error != NULL);
-	}
-	
-	/**
-	 * Checks whether the given response is a valid result
-	 * @param array $assoc The parsed JSON-RPC response as an associative array
-	 * @param mixed $id The id of the original request
-	 * @return array the parsed JSON object
-	 */
-	protected static function interpretResult($spec, array $assoc, $id)
-	{
-		switch($spec) {
-			case Tivoka::SPEC_2_0:
-				if(isset($assoc['jsonrpc'], $assoc['result'], $assoc['id']) === FALSE) return FALSE;
-				if($assoc['id'] !== $id || $assoc['jsonrpc'] != '2.0') return FALSE;
-				return array(
-						'id' => $assoc['id'],
-						'result' => $assoc['result']
-				);
-			case Tivoka::SPEC_1_0:
-				if(isset($assoc['result'], $assoc['id']) === FALSE) return FALSE;
-				if($assoc['id'] !== $id && $assoc['result'] === null) return FALSE;
-				return array(
-					'id' => $assoc['id'],
-					'result' => $assoc['result']
-				);
-		}
-	}
-	
-	/**
-	 * Checks whether the given response is valid and an error
-	 * @param array $assoc The parsed JSON-RPC response as an associative array
-	 * @param mixed $id The id of the original request
-	 * @return array parsed JSON object
-	 */
-	protected static function interpretError($spec, array $assoc, $id)
-	{
-		switch($spec) {
-			case Tivoka::SPEC_2_0:
-				if(isset($assoc['jsonrpc'], $assoc['error']) == FALSE) return FALSE;
-				if($assoc['id'] != $id && $assoc['id'] != null && isset($assoc['id']) OR $assoc['jsonrpc'] != '2.0') return FALSE;
-				if(isset($assoc['error']['message'], $assoc['error']['code']) === FALSE) return FALSE;
-				return array(
-						'id' => $assoc['id'],
-						'error' => $assoc['error']
-				);
-			case Tivoka::SPEC_1_0:
-				if(isset($assoc['error'], $assoc['id']) === FALSE) return FALSE;
-				if($assoc['id'] != $id && $assoc['id'] !== null) return FALSE;
-				if(isset($assoc['error']) === FALSE) return FALSE;
-				return array(
-					'id' => $assoc['id'],
-					'error' => array('data' => $assoc['error'])
-				);
-		}
-	}
-	
-	/**
-	 * Encodes the request properties
-	 * @param mixed $id The id of the request
-	 * @param string $method The method to be called
-	 * @param array $params Additional parameters
-	 * @return mixed the prepared assotiative array to encode
-	 */
-	protected static function prepareRequest($spec, $id, $method, $params=null) {
-		switch($spec) {
-		case Tivoka::SPEC_2_0:
-			$request = array(
-					'jsonrpc' => '2.0',
-					'method' => $method,
-			);
-			if($id !== null) $request['id'] = $id;
-			if($params !== null) $request['params'] = $params;
-			return $request;
-		case Tivoka::SPEC_1_0:
-			$request = array(
-				'method' => $method,
-				'id' => $id
-			);
-			if($params !== null) {
-				if((bool)count(array_filter(array_keys($params), 'is_string'))) throw new Tivoka_Exception('JSON-RPC 1.0 doesn\'t allow for named parameters');
-				$request['params'] = $params;
-			}
-			return $request;
-		}
-	}
-}
+	}
+	
+	/**
+	 * Send this request to a remote server directly
+	 * @param string $target The URL of the remote server
+	 */
+	public function send($target) {
+		Tivoka::connect($target)->send($this);
+	}
+	
+	/**
+	* Interprets the response
+	* @param string $response json data
+	* @return void
+	*/
+	public function setResponse($response) {
+		//process error?
+		if($response === FALSE)
+		{
+			return;
+		}
+	
+		$this->response = $response;
+	
+		//no response?
+		if(trim($response) == '') {
+			throw new Tivoka_Exception('No response received', Tivoka::ERR_NO_RESPONSE);
+		}
+	
+		//decode
+		$resparr = json_decode($response,true);
+		if($resparr == NULL) {
+			throw new Tivoka_Exception('Invalid response encoding', Tivoka::ERR_INVALID_JSON);
+		}
+		
+		$this->interpretResponse($resparr);
+	}
+	
+	/**
+	* Interprets the parsed response
+	* @param array $resparr
+	*/
+	public function interpretResponse($resparr) {
+		//server error?
+		if(($error = self::interpretError($this->spec, $resparr, $this->id)) !== FALSE) {
+			$this->error        = $error['error']['code'];
+			$this->errorMessage = $error['error']['message'];
+			$this->errorData    = (isset($error['error']['data'])) ? $error['error']['data'] : null;
+			return;
+		}
+	
+		//valid result?
+		if(($result = self::interpretResult($this->spec, $resparr, $this->id)) !== FALSE)
+		{
+			$this->result = $result['result'];
+			return;
+		}
+	
+		throw new Tivoka_Exception('Invalid response structure', Tivoka::ERR_INVALID_RESPONSE);
+	}
+	
+	/**
+	 * Determines whether an error occured
+	 * @return bool
+	 */
+	public function isError()
+	{
+		return ($this->error != NULL);
+	}
+	
+	/**
+	 * Checks whether the given response is a valid result
+	 * @param array $assoc The parsed JSON-RPC response as an associative array
+	 * @param mixed $id The id of the original request
+	 * @return array the parsed JSON object
+	 */
+	protected static function interpretResult($spec, array $assoc, $id)
+	{
+		switch($spec) {
+			case Tivoka::SPEC_2_0:
+				if(isset($assoc['jsonrpc'], $assoc['result'], $assoc['id']) === FALSE) return FALSE;
+				if($assoc['id'] !== $id || $assoc['jsonrpc'] != '2.0') return FALSE;
+				return array(
+						'id' => $assoc['id'],
+						'result' => $assoc['result']
+				);
+			case Tivoka::SPEC_1_0:
+				if(isset($assoc['result'], $assoc['id']) === FALSE) return FALSE;
+				if($assoc['id'] !== $id && $assoc['result'] === null) return FALSE;
+				return array(
+					'id' => $assoc['id'],
+					'result' => $assoc['result']
+				);
+		}
+	}
+	
+	/**
+	 * Checks whether the given response is valid and an error
+	 * @param array $assoc The parsed JSON-RPC response as an associative array
+	 * @param mixed $id The id of the original request
+	 * @return array parsed JSON object
+	 */
+	protected static function interpretError($spec, array $assoc, $id)
+	{
+		switch($spec) {
+			case Tivoka::SPEC_2_0:
+				if(isset($assoc['jsonrpc'], $assoc['error']) == FALSE) return FALSE;
+				if($assoc['id'] != $id && $assoc['id'] != null && isset($assoc['id']) OR $assoc['jsonrpc'] != '2.0') return FALSE;
+				if(isset($assoc['error']['message'], $assoc['error']['code']) === FALSE) return FALSE;
+				return array(
+						'id' => $assoc['id'],
+						'error' => $assoc['error']
+				);
+			case Tivoka::SPEC_1_0:
+				if(isset($assoc['error'], $assoc['id']) === FALSE) return FALSE;
+				if($assoc['id'] != $id && $assoc['id'] !== null) return FALSE;
+				if(isset($assoc['error']) === FALSE) return FALSE;
+				return array(
+					'id' => $assoc['id'],
+					'error' => array('data' => $assoc['error'])
+				);
+		}
+	}
+	
+	/**
+	 * Encodes the request properties
+	 * @param mixed $id The id of the request
+	 * @param string $method The method to be called
+	 * @param array $params Additional parameters
+	 * @return mixed the prepared assotiative array to encode
+	 */
+	protected static function prepareRequest($spec, $id, $method, $params=null) {
+		switch($spec) {
+		case Tivoka::SPEC_2_0:
+			$request = array(
+					'jsonrpc' => '2.0',
+					'method' => $method,
+			);
+			if($id !== null) $request['id'] = $id;
+			if($params !== null) $request['params'] = $params;
+			return $request;
+		case Tivoka::SPEC_1_0:
+			$request = array(
+				'method' => $method,
+				'id' => $id
+			);
+			if($params !== null) {
+				if((bool)count(array_filter(array_keys($params), 'is_string'))) throw new Tivoka_Exception('JSON-RPC 1.0 doesn\'t allow for named parameters');
+				$request['params'] = $params;
+			}
+			return $request;
+		}
+	}
+}
 ?>