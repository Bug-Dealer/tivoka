--- conflicted
+++ resolved
@@ -70,10 +70,15 @@
             $this->ch = curl_init($this->target);
             curl_setopt($this->ch, CURLOPT_RETURNTRANSFER, true);
             curl_setopt($this->ch, CURLOPT_POST, true);
-            curl_setopt($this->ch, CURLOPT_CONNECTTIMEOUT, $this->timeout);
             curl_setopt($this->ch, CURLOPT_FOLLOWLOCATION, true);
             curl_setopt($this->ch, CURLOPT_COOKIEFILE, true);
         }
+    }
+
+    public function __destruct() {
+      if(!is_null($this->ch)) {
+        curl_close($this->ch);
+      }
     }
 
     /**
@@ -116,26 +121,14 @@
                 }
                 return strlen($header); // Use original header length!
             };
-<<<<<<< HEAD
-            $ch = curl_init($this->target);
-            curl_setopt($ch, CURLOPT_RETURNTRANSFER, true);
-            curl_setopt($ch, CURLOPT_POSTFIELDS, $request->getRequest($this->spec));
-            curl_setopt($ch, CURLOPT_HTTPHEADER, $headers);
-            curl_setopt($ch, CURLOPT_POST, true);
             curl_setopt($ch, CURLOPT_CONNECTTIMEOUT, $this->timeout);
-            curl_setopt($ch, CURLOPT_FOLLOWLOCATION, true);
-            curl_setopt($ch, CURLOPT_HEADERFUNCTION, $headerFunction);
             if (isset($this->options['ssl_verify_peer'])) {
                 curl_setopt($ch, CURLOPT_SSL_VERIFYPEER, $this->options['ssl_verify_peer']);
             }
-            $response = @curl_exec($ch);
-            curl_close($ch);
-=======
             curl_setopt($this->ch, CURLOPT_HTTPHEADER, $headers);
             curl_setopt($this->ch, CURLOPT_POSTFIELDS, $request->getRequest($this->spec));
             curl_setopt($this->ch, CURLOPT_HEADERFUNCTION, $headerFunction);
             $response = @curl_exec($this->ch);
->>>>>>> f85fa506
         } elseif (ini_get('allow_url_fopen')) {
             // preparing connection...
             $context = array(
