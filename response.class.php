--- conflicted
+++ resolved
@@ -38,15 +38,6 @@
 	public $process_error; 
 	
 	/**
-<<<<<<< HEAD
-	 * @var array Contains error messages for json_decode error codes
-	 * @access private
-	 */
-	public $json_errors;
-	
-	/**
-=======
->>>>>>> 0c468936
 	 * Initializes a Tivoka_Response object
 	 *
 	 * @param string $response The plain JSON-RPC response as received from the target
